--- conflicted
+++ resolved
@@ -24,14 +24,11 @@
     // DiscordThreadMemberUpdate,
     // DiscordThreadMembersUpdate,
     DiscordThreadListSync,
-<<<<<<< HEAD
     DiscordUser,
-    DiscordWebhookUpdate,
-=======
     DiscordWebhookUpdate,
     DiscordIntegration,
     DiscordIntegrationDelete
->>>>>>> 59755f2f
+
 } from "../vendor/external.ts";
 import type { Snowflake } from "../util/Snowflake.ts";
 import type { Session } from "../session/Session.ts";
