--- conflicted
+++ resolved
@@ -18,12 +18,8 @@
 import Member from "./Member.ts";
 import Attachment from "./Attachment.ts";
 import ComponentFactory from "./components/ComponentFactory.ts";
-<<<<<<< HEAD
-import { iconHashToBigInt } from "../util/hash.ts";
-=======
 import MessageReaction from "./MessageReaction.ts";
 import ThreadChannel from "./channels/ThreadChannel.ts";
->>>>>>> 1cd41c67
 import * as Routes from "../util/Routes.ts";
 
 /**
@@ -102,7 +98,20 @@
         this.attachments = data.attachments.map((attachment) => new Attachment(session, attachment));
         this.embeds = data.embeds;
 
-<<<<<<< HEAD
+        if (data.thread && data.guild_id) {
+            this.thread = new ThreadChannel(session, data.thread, data.guild_id);
+        }
+
+        // webhook handling
+        if (data.author.discriminator === "0000") {
+            this.webhook = {
+                id: data.author.id,
+                username: data.author.username,
+                discriminator: data.author.discriminator,
+                avatar: data.author.avatar ? iconHashToBigInt(data.author.avatar) : undefined,
+            };
+        }
+
         // webhook handling
         if (data.author && data.author.discriminator === "0000") {
             this.webhook = {
@@ -115,25 +124,7 @@
 
         // user is always null on MessageCreate and its replaced with author
 
-        if (data.guild_id && data.member && data.author && !this.isWebhookMessage()) {
-=======
-        if (data.thread && data.guild_id) {
-            this.thread = new ThreadChannel(session, data.thread, data.guild_id);
-        }
-
-        // webhook handling
-        if (data.author.discriminator === "0000") {
-            this.webhook = {
-                id: data.author.id,
-                username: data.author.username,
-                discriminator: data.author.discriminator,
-                avatar: data.author.avatar ? iconHashToBigInt(data.author.avatar) : undefined,
-            };
-        }
-
-        // user is always null on MessageCreate and its replaced with author
         if (data.guild_id && data.member && !this.isWebhookMessage()) {
->>>>>>> 1cd41c67
             this.member = new Member(session, { ...data.member, user: data.author }, data.guild_id);
         }
 
@@ -198,7 +189,6 @@
         return this.editedTimestamp;
     }
 
-    webhook?: WebhookAuthor;
 
     get url() {
         return `https://discord.com/channels/${this.guildId ?? "@me"}/${this.channelId}/${this.id}`;
@@ -385,13 +375,8 @@
         return !!this.guildId;
     }
 
-<<<<<<< HEAD
-    /** isWebhookMessage if the messages comes from a Webhook */
-    isWebhookMessage(): this is User & { author: Partial<User>; webhook: WebhookAuthor; member: undefined } {
-=======
     /** wheter the messages comes from a Webhook */
     isWebhookMessage(): this is Message & { author: Partial<User>; webhook: WebhookAuthor; member: undefined } {
->>>>>>> 1cd41c67
         return !!this.webhook;
     }
 }
