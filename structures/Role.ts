import type { Model } from "./Base.ts";
import type { Session } from "../session/Session.ts";
import type { DiscordRole } from "../vendor/external.ts";
import { Snowflake, Routes } from "../mod.ts";
import { iconHashToBigInt } from "../util/hash.ts";
<<<<<<< HEAD
=======
import { Permissions } from "./Permissions.ts";
import { Guild } from "./Guild.ts";
>>>>>>> 93fc7cfd

export class Role implements Model {
    constructor(session: Session, guildId: Snowflake, data: DiscordRole) {
        this.session = session;
        this.id = data.id;
        this.guildId = guildId;
        this.hoist = data.hoist;
        this.iconHash = data.icon ? iconHashToBigInt(data.icon) : undefined;
        this.color = data.color;
        this.name = data.name;
        this.unicodeEmoji = data.unicode_emoji;
        this.mentionable = data.mentionable;
        this.managed = data.managed;
        this.permissions = new Permissions(BigInt(data.permissions));
    }

    session: Session;
    id: Snowflake;
    guildId: Snowflake;
    hoist: boolean;
    iconHash?: bigint;
    color: number;
    name: string;
    unicodeEmoji?: string;
    mentionable: boolean;
    managed: boolean;
    permissions: Permissions;

    get createdTimestamp() {
        return Snowflake.snowflakeToTimestamp(this.id);
    }

    get createdAt() {
        return new Date(this.createdTimestamp);
    }

    get hexColor() {
        return `#${this.color.toString(16).padStart(6, "0")}`;
    }

<<<<<<< HEAD
    async delete() {
        await this.session.rest.runMethod<undefined>(this.session.rest, "DELETE", Routes.GUILD_ROLE(this.guildId, this.id));
=======
    async delete(): Promise<void> {
        // cool jS trick
        await Guild.prototype.deleteRole.call({ id: this.guildId }, this.id);
>>>>>>> 93fc7cfd
    }

    toString() {
        switch (this.id) {
            case this.guildId:
                return "@everyone";
            default:
                return `<@&${this.id}>`;
        }
    }
}<|MERGE_RESOLUTION|>--- conflicted
+++ resolved
@@ -1,13 +1,10 @@
 import type { Model } from "./Base.ts";
 import type { Session } from "../session/Session.ts";
 import type { DiscordRole } from "../vendor/external.ts";
-import { Snowflake, Routes } from "../mod.ts";
+import { Snowflake } from "../mod.ts";
 import { iconHashToBigInt } from "../util/hash.ts";
-<<<<<<< HEAD
-=======
 import { Permissions } from "./Permissions.ts";
 import { Guild } from "./Guild.ts";
->>>>>>> 93fc7cfd
 
 export class Role implements Model {
     constructor(session: Session, guildId: Snowflake, data: DiscordRole) {
@@ -48,14 +45,9 @@
         return `#${this.color.toString(16).padStart(6, "0")}`;
     }
 
-<<<<<<< HEAD
-    async delete() {
-        await this.session.rest.runMethod<undefined>(this.session.rest, "DELETE", Routes.GUILD_ROLE(this.guildId, this.id));
-=======
     async delete(): Promise<void> {
         // cool jS trick
         await Guild.prototype.deleteRole.call({ id: this.guildId }, this.id);
->>>>>>> 93fc7cfd
     }
 
     toString() {
