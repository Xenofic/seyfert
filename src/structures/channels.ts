--- conflicted
+++ resolved
@@ -1,607 +1,3 @@
-<<<<<<< HEAD
-import {
-	ChannelFlags,
-	ChannelType,
-	type RESTAPIAttachment,
-	VideoQualityMode,
-	type APIChannelBase,
-	type APIDMChannel,
-	type APIGuildCategoryChannel,
-	type APIGuildChannel,
-	type APIGuildForumChannel,
-	type APIGuildForumDefaultReactionEmoji,
-	type APIGuildForumTag,
-	type APIGuildMediaChannel,
-	type APIGuildStageVoiceChannel,
-	type APIGuildVoiceChannel,
-	type APINewsChannel,
-	type APITextChannel,
-	type APIThreadChannel,
-	type RESTGetAPIChannelMessageReactionUsersQuery,
-	type RESTPatchAPIChannelJSONBody,
-	type RESTPatchAPIGuildChannelPositionsJSONBody,
-	type RESTPostAPIChannelWebhookJSONBody,
-	type RESTPostAPIGuildChannelJSONBody,
-	type RESTPostAPIGuildForumThreadsJSONBody,
-	type SortOrderType,
-	type ThreadAutoArchiveDuration,
-	type RESTGetAPIChannelMessagesQuery,
-} from 'discord-api-types/v10';
-import { mix } from 'ts-mixer';
-import { ActionRow, Embed, PollBuilder, resolveAttachment } from '../builders';
-import type { UsingClient } from '../commands';
-import type {
-	EmojiResolvable,
-	MessageCreateBodyRequest,
-	MessageUpdateBodyRequest,
-	MethodContext,
-	ObjectToLower,
-	StringToNumber,
-	ToClass,
-} from '../common';
-import type { GuildMember } from './GuildMember';
-import type { GuildRole } from './GuildRole';
-import { DiscordBase } from './extra/DiscordBase';
-import { channelLink } from './extra/functions';
-import { Collection, Formatter, type RawFile } from '..';
-
-export class BaseChannel<T extends ChannelType> extends DiscordBase<APIChannelBase<ChannelType>> {
-	declare type: T;
-
-	constructor(client: UsingClient, data: APIChannelBase<ChannelType>) {
-		super(client, data);
-	}
-
-	static __intent__(id: '@me'): 'DirectMessages';
-	static __intent__(id: string): 'DirectMessages' | 'Guilds';
-	static __intent__(id: string) {
-		return id === '@me' ? 'DirectMessages' : 'Guilds';
-	}
-
-	/** The URL to the channel */
-	get url() {
-		return channelLink(this.id);
-	}
-
-	fetch(force = false) {
-		return this.client.channels.fetch(this.id, force);
-	}
-
-	delete(reason?: string) {
-		return this.client.channels.delete(this.id, { reason });
-	}
-
-	edit(body: RESTPatchAPIChannelJSONBody, reason?: string) {
-		return this.client.channels.edit(this.id, body, {
-			reason,
-			guildId: 'guildId' in this ? (this.guildId as string) : '@me',
-		});
-	}
-
-	toString() {
-		return Formatter.channelMention(this.id);
-	}
-
-	isStage(): this is StageChannel {
-		return this.type === ChannelType.GuildStageVoice;
-	}
-
-	isMedia(): this is MediaChannel {
-		return this.type === ChannelType.GuildMedia;
-	}
-
-	isDM(): this is DMChannel {
-		return [ChannelType.DM, ChannelType.GroupDM].includes(this.type);
-	}
-
-	isForum(): this is ForumChannel {
-		return this.type === ChannelType.GuildForum;
-	}
-
-	isThread(): this is ThreadChannel {
-		return [ChannelType.PublicThread, ChannelType.PrivateThread, ChannelType.AnnouncementThread].includes(this.type);
-	}
-
-	isDirectory(): this is DirectoryChannel {
-		return this.type === ChannelType.GuildDirectory;
-	}
-
-	isVoice(): this is VoiceChannel {
-		return this.type === ChannelType.GuildVoice;
-	}
-
-	isTextGuild(): this is TextGuildChannel {
-		return this.type === ChannelType.GuildText;
-	}
-
-	isCategory(): this is CategoryChannel {
-		return this.type === ChannelType.GuildCategory;
-	}
-
-	isNews(): this is NewsChannel {
-		return this.type === ChannelType.GuildAnnouncement;
-	}
-
-	isTextable(): this is AllTextableChannels {
-		return 'messages' in this;
-	}
-
-	isGuildTextable(): this is AllGuildTextableChannels {
-		return !this.isDM() && this.isTextable();
-	}
-
-	isThreadOnly(): this is ForumChannel | MediaChannel {
-		return this.isForum() || this.isMedia();
-	}
-
-	is<T extends (keyof IChannelTypes)[]>(channelTypes: T): this is IChannelTypes[T[number]] {
-		return channelTypes.some(x => ChannelType[x] === this.type);
-	}
-
-	static allMethods(ctx: MethodContext<{ guildId: string }>) {
-		return {
-			list: (force = false) => ctx.client.guilds.channels.list(ctx.guildId, force),
-			fetch: (id: string, force = false) => ctx.client.guilds.channels.fetch(ctx.guildId, id, force),
-			create: (body: RESTPostAPIGuildChannelJSONBody) => ctx.client.guilds.channels.create(ctx.guildId, body),
-			delete: (id: string, reason?: string) => ctx.client.guilds.channels.delete(ctx.guildId, id, reason),
-			edit: (id: string, body: RESTPatchAPIChannelJSONBody, reason?: string) =>
-				ctx.client.guilds.channels.edit(ctx.guildId, id, body, reason),
-			editPositions: (body: RESTPatchAPIGuildChannelPositionsJSONBody) =>
-				ctx.client.guilds.channels.editPositions(ctx.guildId, body),
-		};
-	}
-}
-
-interface IChannelTypes {
-	GuildStageVoice: StageChannel;
-	GuildMedia: MediaChannel;
-	DM: DMChannel;
-	GuildForum: ForumChannel;
-	AnnouncementThread: ThreadChannel;
-	PrivateThread: ThreadChannel;
-	PublicThread: ThreadChannel;
-	GuildDirectory: DirectoryChannel;
-	GuildVoice: VoiceChannel;
-	GuildText: TextGuildChannel;
-	GuildCategory: CategoryChannel;
-	GuildAnnouncement: NewsChannel;
-}
-
-export interface BaseGuildChannel extends ObjectToLower<Omit<APIGuildChannel<ChannelType>, 'permission_overwrites'>> {}
-export class BaseGuildChannel extends BaseChannel<ChannelType> {
-	constructor(client: UsingClient, data: APIGuildChannel<ChannelType>) {
-		const { permission_overwrites, ...rest } = data;
-		super(client, rest);
-	}
-
-	permissionOverwrites = {
-		fetch: () => this.client.cache.overwrites?.get(this.id),
-		values: () => (this.guildId ? this.client.cache.overwrites?.values(this.guildId) ?? [] : []),
-	};
-
-	memberPermissions(member: GuildMember, checkAdmin = true) {
-		return this.client.channels.memberPermissions(this.id, member, checkAdmin);
-	}
-
-	rolePermissions(role: GuildRole, checkAdmin = true) {
-		return this.client.channels.rolePermissions(this.id, role, checkAdmin);
-	}
-
-	overwritesFor(member: GuildMember) {
-		return this.client.channels.overwritesFor(this.id, member);
-	}
-
-	guild(force = false) {
-		return this.client.guilds.fetch(this.guildId!, force);
-	}
-
-	get url() {
-		return channelLink(this.id, this.guildId);
-	}
-
-	setPosition(position: number, reason?: string) {
-		return this.edit({ position }, reason);
-	}
-
-	setName(name: string, reason?: string) {
-		return this.edit({ name }, reason);
-	}
-
-	setParent(parent_id: string | null, reason?: string) {
-		return this.edit({ parent_id }, reason);
-	}
-}
-
-export interface MessagesMethods extends BaseChannel<ChannelType> {}
-export class MessagesMethods extends DiscordBase {
-	typing() {
-		return this.client.channels.typing(this.id);
-	}
-
-	messages = MessagesMethods.messages({
-		client: this.client,
-		channelId: this.id,
-	});
-	pins = MessagesMethods.pins({ client: this.client, channelId: this.id });
-	reactions = MessagesMethods.reactions({
-		client: this.client,
-		channelId: this.id,
-	});
-
-	static messages(ctx: MethodContext<{ channelId: string }>) {
-		return {
-			write: (body: MessageCreateBodyRequest) => ctx.client.messages.write(ctx.channelId, body),
-			edit: (messageId: string, body: MessageUpdateBodyRequest) =>
-				ctx.client.messages.edit(messageId, ctx.channelId, body),
-			crosspost: (messageId: string, reason?: string) =>
-				ctx.client.messages.crosspost(messageId, ctx.channelId, reason),
-			delete: (messageId: string, reason?: string) => ctx.client.messages.delete(messageId, ctx.channelId, reason),
-			fetch: (messageId: string) => ctx.client.messages.fetch(messageId, ctx.channelId),
-			purge: (messages: string[], reason?: string) => ctx.client.messages.purge(messages, ctx.channelId, reason),
-			list: (query: RESTGetAPIChannelMessagesQuery) => ctx.client.messages.list(ctx.channelId, query),
-		};
-	}
-
-	static reactions(ctx: MethodContext<{ channelId: string }>) {
-		return {
-			add: (messageId: string, emoji: EmojiResolvable) => ctx.client.reactions.add(messageId, ctx.channelId, emoji),
-			delete: (messageId: string, emoji: EmojiResolvable, userId = '@me') =>
-				ctx.client.reactions.delete(messageId, ctx.channelId, emoji, userId),
-			fetch: (messageId: string, emoji: EmojiResolvable, query?: RESTGetAPIChannelMessageReactionUsersQuery) =>
-				ctx.client.reactions.fetch(messageId, ctx.channelId, emoji, query),
-			purge: (messageId: string, emoji?: EmojiResolvable) =>
-				ctx.client.reactions.purge(messageId, ctx.channelId, emoji),
-		};
-	}
-	static pins(ctx: MethodContext<{ channelId: string }>) {
-		return {
-			fetch: () => ctx.client.channels.pins(ctx.channelId),
-			set: (messageId: string, reason?: string) => ctx.client.channels.setPin(messageId, ctx.channelId, reason),
-			delete: (messageId: string, reason?: string) => ctx.client.channels.deletePin(messageId, ctx.channelId, reason),
-		};
-	}
-
-	static transformMessageBody<T>(
-		body: MessageCreateBodyRequest | MessageUpdateBodyRequest,
-		files: RawFile[] | undefined,
-		self: UsingClient,
-	) {
-		const poll = (body as MessageCreateBodyRequest).poll;
-		return {
-			allowed_mentions: self.options?.allowedMentions,
-			...body,
-			components: body.components?.map(x => (x instanceof ActionRow ? x.toJSON() : x)) ?? undefined,
-			embeds: body.embeds?.map(x => (x instanceof Embed ? x.toJSON() : x)) ?? undefined,
-			attachments:
-				'attachments' in body
-					? body.attachments?.map((x, i) => ({
-							id: i,
-							...resolveAttachment(x),
-						})) ?? undefined
-					: (files?.map((x, id) => ({
-							id,
-							filename: x.name,
-						})) as RESTAPIAttachment[]),
-			poll: poll ? (poll instanceof PollBuilder ? poll.toJSON() : poll) : undefined,
-		} as T;
-	}
-}
-
-export interface TextBaseGuildChannel
-	extends ObjectToLower<Omit<APITextChannel, 'type' | 'permission_overwrites'>>,
-		MessagesMethods {}
-@mix(MessagesMethods)
-export class TextBaseGuildChannel extends BaseGuildChannel {}
-
-export default function channelFrom(data: APIChannelBase<ChannelType>, client: UsingClient): AllChannels {
-	switch (data.type) {
-		case ChannelType.GuildStageVoice:
-			return new StageChannel(client, data);
-		case ChannelType.GuildMedia:
-			return new MediaChannel(client, data);
-		case ChannelType.DM:
-			return new DMChannel(client, data);
-		case ChannelType.GuildForum:
-			return new ForumChannel(client, data);
-		case ChannelType.AnnouncementThread:
-		case ChannelType.PrivateThread:
-		case ChannelType.PublicThread:
-			return new ThreadChannel(client, data);
-		case ChannelType.GuildDirectory:
-			return new DirectoryChannel(client, data);
-		case ChannelType.GuildVoice:
-			return new VoiceChannel(client, data);
-		case ChannelType.GuildText:
-			return new TextGuildChannel(client, data as APIGuildChannel<ChannelType>);
-		case ChannelType.GuildCategory:
-			return new CategoryChannel(client, data);
-		case ChannelType.GuildAnnouncement:
-			return new NewsChannel(client, data);
-		default:
-			if ('guild_id' in data) {
-				return new BaseGuildChannel(client, data as APIGuildChannel<ChannelType>);
-			}
-			return new BaseChannel(client, data);
-	}
-}
-
-export interface TopicableGuildChannel extends BaseChannel<ChannelType> {}
-export class TopicableGuildChannel extends DiscordBase {
-	setTopic(topic: string | null, reason?: string) {
-		return this.edit({ topic }, reason);
-	}
-}
-
-export interface ThreadOnlyMethods extends BaseChannel<ChannelType>, TopicableGuildChannel {}
-@mix(TopicableGuildChannel)
-export class ThreadOnlyMethods extends DiscordBase {
-	setTags(tags: APIGuildForumTag[], reason?: string) {
-		return this.edit({ available_tags: tags }, reason);
-	}
-
-	setAutoArchiveDuration(duration: ThreadAutoArchiveDuration, reason?: string) {
-		return this.edit({ default_auto_archive_duration: duration }, reason);
-	}
-
-	setReactionEmoji(emoji: APIGuildForumDefaultReactionEmoji, reason?: string) {
-		return this.edit({ default_reaction_emoji: emoji }, reason);
-	}
-
-	setSortOrder(sort: SortOrderType, reason?: string) {
-		return this.edit({ default_sort_order: sort }, reason);
-	}
-
-	setThreadRateLimit(rate: number, reason?: string) {
-		return this.edit({ default_thread_rate_limit_per_user: rate }, reason);
-	}
-
-	async thread(body: RESTPostAPIGuildForumThreadsJSONBody, reason?: string) {
-		return this.client.channels.thread(this.id, body, reason);
-	}
-}
-
-export interface VoiceChannelMethods extends BaseChannel<ChannelType> {}
-export class VoiceChannelMethods extends DiscordBase {
-	guildId?: string;
-	setBitrate(bitrate: number | null, reason?: string) {
-		return this.edit({ bitrate }, reason);
-	}
-
-	setUserLimit(user_limit: number | null, reason?: string) {
-		return this.edit({ user_limit: user_limit ?? 0 }, reason);
-	}
-
-	setRTC(rtc_region: string | null, reason?: string) {
-		return this.edit({ rtc_region }, reason);
-	}
-
-	setVideoQuality(quality: keyof typeof VideoQualityMode, reason?: string) {
-		return this.edit({ video_quality_mode: VideoQualityMode[quality] }, reason);
-	}
-
-	setVoiceState(status: string | null = null) {
-		return this.client.channels.setVoiceStatus(this.id, status);
-	}
-
-	async states() {
-		if (!this.guildId) return [];
-		const states = await this.cache.voiceStates?.values(this.guildId);
-		if (!states?.length) return [];
-		const filter = states.filter(state => state.channelId === this.id);
-		return filter;
-	}
-
-	public async members(force?: boolean) {
-		const collection = new Collection<string, GuildMember>();
-
-		const states = await this.states();
-
-		for (const state of states) {
-			const member = await state.member(force);
-			collection.set(member.id, member);
-		}
-
-		return collection;
-	}
-}
-
-export class WebhookGuildMethods extends DiscordBase {
-	webhooks = WebhookGuildMethods.guild({
-		client: this.client,
-		guildId: this.id,
-	});
-
-	static guild(ctx: MethodContext<{ guildId: string }>) {
-		return {
-			list: () => ctx.client.webhooks.listFromGuild(ctx.guildId),
-		};
-	}
-}
-
-export class WebhookChannelMethods extends DiscordBase {
-	webhooks = WebhookChannelMethods.channel({
-		client: this.client,
-		channelId: this.id,
-	});
-
-	static channel(ctx: MethodContext<{ channelId: string }>) {
-		return {
-			list: () => ctx.client.webhooks.listFromChannel(ctx.channelId),
-			create: async (body: RESTPostAPIChannelWebhookJSONBody) => ctx.client.webhooks.create(ctx.channelId, body),
-		};
-	}
-}
-
-export interface TextGuildChannel
-	extends ObjectToLower<Omit<APITextChannel, 'type' | 'permission_overwrites'>>,
-		BaseGuildChannel,
-		TextBaseGuildChannel,
-		WebhookChannelMethods {}
-@mix(TextBaseGuildChannel, WebhookChannelMethods)
-export class TextGuildChannel extends BaseGuildChannel {
-	declare type: ChannelType.GuildText;
-
-	setRatelimitPerUser(rate_limit_per_user: number | null | undefined) {
-		return this.edit({ rate_limit_per_user });
-	}
-
-	setNsfw(nsfw = true, reason?: string) {
-		return this.edit({ nsfw }, reason);
-	}
-}
-
-export interface DMChannel extends ObjectToLower<APIDMChannel>, Omit<MessagesMethods, 'edit'> {}
-@mix(MessagesMethods)
-export class DMChannel extends (BaseChannel<ChannelType.DM> as unknown as ToClass<
-	Omit<BaseChannel<ChannelType.DM>, 'edit'>,
-	DMChannel
->) {
-	declare type: ChannelType.DM;
-}
-export interface VoiceChannel
-	extends ObjectToLower<Omit<APIGuildVoiceChannel, 'permission_overwrites'>>,
-		Omit<TextGuildChannel, 'type'>,
-		VoiceChannelMethods,
-		WebhookChannelMethods {}
-@mix(TextGuildChannel, WebhookChannelMethods, VoiceChannelMethods)
-export class VoiceChannel extends BaseChannel<ChannelType.GuildVoice> {
-	declare type: ChannelType.GuildVoice;
-}
-
-export interface StageChannel
-	extends ObjectToLower<Omit<APIGuildStageVoiceChannel, 'type'>>,
-		TopicableGuildChannel,
-		VoiceChannelMethods {}
-@mix(TopicableGuildChannel, VoiceChannelMethods)
-export class StageChannel extends BaseChannel<ChannelType> {
-	declare type: ChannelType.GuildStageVoice;
-}
-
-export interface MediaChannel extends ObjectToLower<Omit<APIGuildMediaChannel, 'type'>>, ThreadOnlyMethods {}
-@mix(ThreadOnlyMethods)
-export class MediaChannel extends BaseChannel<ChannelType> {
-	declare type: ChannelType.GuildMedia;
-}
-
-export interface ForumChannel
-	extends ObjectToLower<APIGuildForumChannel>,
-		Omit<ThreadOnlyMethods, 'type'>,
-		WebhookChannelMethods {}
-@mix(ThreadOnlyMethods, WebhookChannelMethods)
-export class ForumChannel extends BaseChannel<ChannelType.GuildForum> {
-	declare type: ChannelType.GuildForum;
-}
-
-export interface ThreadChannel
-	extends ObjectToLower<Omit<APIThreadChannel, 'permission_overwrites'>>,
-		TextBaseGuildChannel {}
-@mix(TextBaseGuildChannel)
-export class ThreadChannel extends BaseChannel<
-	ChannelType.PublicThread | ChannelType.AnnouncementThread | ChannelType.PrivateThread
-> {
-	declare type: ChannelType.PublicThread | ChannelType.AnnouncementThread | ChannelType.PrivateThread;
-	webhooks = WebhookChannelMethods.channel({
-		client: this.client,
-		channelId: this.parentId!,
-	});
-
-	async join() {
-		await this.client.threads.join(this.id);
-		return this;
-	}
-
-	async leave() {
-		await this.client.threads.leave(this.id);
-		return this;
-	}
-
-	setRatelimitPerUser(rate_limit_per_user: number | null | undefined) {
-		return this.edit({ rate_limit_per_user });
-	}
-
-	pin(reason?: string) {
-		return this.edit({ flags: (this.flags ?? 0) | ChannelFlags.Pinned }, reason);
-	}
-
-	unpin(reason?: string) {
-		return this.edit({ flags: (this.flags ?? 0) & ~ChannelFlags.Pinned }, reason);
-	}
-
-	setTags(applied_tags: string[], reason?: string) {
-		/**
-		 * The available_tags field can be set when creating or updating a channel.
-		 * Which determines which tags can be set on individual threads within the thread's applied_tags field.
-		 */
-		return this.edit({ applied_tags }, reason);
-	}
-
-	setArchived(archived = true, reason?: string) {
-		return this.edit({ archived }, reason);
-	}
-
-	setAutoArchiveDuration(auto_archive_duration: StringToNumber<`${ThreadAutoArchiveDuration}`>, reason?: string) {
-		return this.edit({ auto_archive_duration }, reason);
-	}
-
-	setInvitable(invitable = true, reason?: string) {
-		return this.edit({ invitable }, reason);
-	}
-
-	setLocked(locked = true, reason?: string) {
-		return this.edit({ locked }, reason);
-	}
-}
-
-export interface CategoryChannel extends ObjectToLower<Omit<APIGuildCategoryChannel, 'permission_overwrites'>> {}
-
-export class CategoryChannel extends (BaseGuildChannel as unknown as ToClass<
-	Omit<BaseGuildChannel, 'setParent' | 'type'>,
-	CategoryChannel
->) {
-	declare type: ChannelType.GuildCategory;
-}
-
-export interface NewsChannel extends ObjectToLower<APINewsChannel>, WebhookChannelMethods {}
-@mix(WebhookChannelMethods)
-export class NewsChannel extends BaseChannel<ChannelType.GuildAnnouncement> {
-	declare type: ChannelType.GuildAnnouncement;
-
-	addFollower(webhookChannelId: string, reason?: string) {
-		return this.client.guilds.channels.addFollower(this.id, webhookChannelId, reason);
-	}
-}
-
-export class DirectoryChannel extends BaseChannel<ChannelType.GuildDirectory> {}
-
-export type AllGuildChannels =
-	| TextGuildChannel
-	| VoiceChannel
-	| MediaChannel
-	| ForumChannel
-	| ThreadChannel
-	| CategoryChannel
-	| NewsChannel
-	| DirectoryChannel
-	| StageChannel;
-
-export type AllTextableChannels = TextGuildChannel | VoiceChannel | DMChannel | NewsChannel | ThreadChannel;
-export type AllGuildTextableChannels = TextGuildChannel | VoiceChannel | NewsChannel | ThreadChannel;
-export type AllGuildVoiceChannels = VoiceChannel | StageChannel;
-
-export type AllChannels =
-	| BaseChannel<ChannelType>
-	| BaseGuildChannel
-	| TextGuildChannel
-	| DMChannel
-	| VoiceChannel
-	| MediaChannel
-	| ForumChannel
-	| ThreadChannel
-	| CategoryChannel
-	| NewsChannel
-	| DirectoryChannel
-	| StageChannel;
-=======
 import {
 	ChannelFlags,
 	ChannelType,
@@ -1230,5 +626,4 @@
 	| CategoryChannelStructure
 	| NewsChannelStructure
 	| DirectoryChannelStructure
-	| StageChannelStructure;
->>>>>>> a6dae32a
+	| StageChannelStructure;