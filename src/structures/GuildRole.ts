<<<<<<< HEAD
import type {
	APIRole,
	RESTPatchAPIGuildRoleJSONBody,
	RESTPatchAPIGuildRolePositionsJSONBody,
	RESTPostAPIGuildRoleJSONBody,
} from 'discord-api-types/v10';
import type { UsingClient } from '../commands';
import { Formatter, type ImageOptions, type MethodContext, type ObjectToLower } from '../common';
import { DiscordBase } from './extra/DiscordBase';
import { PermissionsBitField } from './extra/Permissions';

export interface GuildRole extends DiscordBase, ObjectToLower<Omit<APIRole, 'permissions'>> {}

export class GuildRole extends DiscordBase {
	permissions: PermissionsBitField;
	constructor(
		client: UsingClient,
		data: APIRole,
		readonly guildId: string,
	) {
		super(client, data);
		this.permissions = new PermissionsBitField(BigInt(data.permissions));
	}

	guild(force = false) {
		if (!this.guildId) return;
		return this.client.guilds.fetch(this.guildId, force);
	}

	edit(body: RESTPatchAPIGuildRoleJSONBody, reason?: string) {
		return this.client.roles.create(this.guildId, body, reason);
	}

	delete(reason?: string) {
		return this.client.roles.delete(this.guildId, this.id, reason);
	}

	iconURL(options?: ImageOptions) {
		if (!this.icon) return null;

		return this.rest.cdn['role-icons'](this.id).get(this.icon, options);
	}

	toString() {
		return Formatter.roleMention(this.id);
	}

	static methods(ctx: MethodContext<{ guildId: string }>) {
		return {
			create: (body: RESTPostAPIGuildRoleJSONBody) => ctx.client.roles.create(ctx.guildId, body),
			list: (force = false) => ctx.client.roles.list(ctx.guildId, force),
			edit: (roleId: string, body: RESTPatchAPIGuildRoleJSONBody, reason?: string) =>
				ctx.client.roles.edit(ctx.guildId, roleId, body, reason),
			delete: (roleId: string, reason?: string) => ctx.client.roles.delete(ctx.guildId, roleId, reason),
			editPositions: (body: RESTPatchAPIGuildRolePositionsJSONBody) =>
				ctx.client.roles.editPositions(ctx.guildId, body),
		};
	}
}
=======
import type {
	APIRole,
	RESTPatchAPIGuildRoleJSONBody,
	RESTPatchAPIGuildRolePositionsJSONBody,
	RESTPostAPIGuildRoleJSONBody,
} from 'discord-api-types/v10';
import type { UsingClient } from '../commands';
import { Formatter, type MethodContext, type ObjectToLower } from '../common';
import { DiscordBase } from './extra/DiscordBase';
import { PermissionsBitField } from './extra/Permissions';

export interface GuildRole extends DiscordBase, ObjectToLower<Omit<APIRole, 'permissions'>> {}

export class GuildRole extends DiscordBase {
	permissions: PermissionsBitField;
	constructor(
		client: UsingClient,
		data: APIRole,
		readonly guildId: string,
	) {
		super(client, data);
		this.permissions = new PermissionsBitField(BigInt(data.permissions));
	}

	guild(force = false) {
		if (!this.guildId) return;
		return this.client.guilds.fetch(this.guildId, force);
	}

	edit(body: RESTPatchAPIGuildRoleJSONBody, reason?: string) {
		return this.client.roles.create(this.guildId, body, reason);
	}

	delete(reason?: string) {
		return this.client.roles.delete(this.guildId, this.id, reason);
	}

	toString() {
		return Formatter.roleMention(this.id);
	}

	static methods(ctx: MethodContext<{ guildId: string }>) {
		return {
			create: (body: RESTPostAPIGuildRoleJSONBody) => ctx.client.roles.create(ctx.guildId, body),
			list: (force = false) => ctx.client.roles.list(ctx.guildId, force),
			edit: (roleId: string, body: RESTPatchAPIGuildRoleJSONBody, reason?: string) =>
				ctx.client.roles.edit(ctx.guildId, roleId, body, reason),
			delete: (roleId: string, reason?: string) => ctx.client.roles.delete(ctx.guildId, roleId, reason),
			editPositions: (body: RESTPatchAPIGuildRolePositionsJSONBody) =>
				ctx.client.roles.editPositions(ctx.guildId, body),
		};
	}
}
>>>>>>> a6dae32a
<|MERGE_RESOLUTION|>--- conflicted
+++ resolved
@@ -1,4 +1,3 @@
-<<<<<<< HEAD
 import type {
 	APIRole,
 	RESTPatchAPIGuildRoleJSONBody,
@@ -36,14 +35,14 @@
 		return this.client.roles.delete(this.guildId, this.id, reason);
 	}
 
+	toString() {
+		return Formatter.roleMention(this.id);
+	}
+
 	iconURL(options?: ImageOptions) {
 		if (!this.icon) return null;
 
 		return this.rest.cdn['role-icons'](this.id).get(this.icon, options);
-	}
-
-	toString() {
-		return Formatter.roleMention(this.id);
 	}
 
 	static methods(ctx: MethodContext<{ guildId: string }>) {
@@ -57,59 +56,4 @@
 				ctx.client.roles.editPositions(ctx.guildId, body),
 		};
 	}
-}
-=======
-import type {
-	APIRole,
-	RESTPatchAPIGuildRoleJSONBody,
-	RESTPatchAPIGuildRolePositionsJSONBody,
-	RESTPostAPIGuildRoleJSONBody,
-} from 'discord-api-types/v10';
-import type { UsingClient } from '../commands';
-import { Formatter, type MethodContext, type ObjectToLower } from '../common';
-import { DiscordBase } from './extra/DiscordBase';
-import { PermissionsBitField } from './extra/Permissions';
-
-export interface GuildRole extends DiscordBase, ObjectToLower<Omit<APIRole, 'permissions'>> {}
-
-export class GuildRole extends DiscordBase {
-	permissions: PermissionsBitField;
-	constructor(
-		client: UsingClient,
-		data: APIRole,
-		readonly guildId: string,
-	) {
-		super(client, data);
-		this.permissions = new PermissionsBitField(BigInt(data.permissions));
-	}
-
-	guild(force = false) {
-		if (!this.guildId) return;
-		return this.client.guilds.fetch(this.guildId, force);
-	}
-
-	edit(body: RESTPatchAPIGuildRoleJSONBody, reason?: string) {
-		return this.client.roles.create(this.guildId, body, reason);
-	}
-
-	delete(reason?: string) {
-		return this.client.roles.delete(this.guildId, this.id, reason);
-	}
-
-	toString() {
-		return Formatter.roleMention(this.id);
-	}
-
-	static methods(ctx: MethodContext<{ guildId: string }>) {
-		return {
-			create: (body: RESTPostAPIGuildRoleJSONBody) => ctx.client.roles.create(ctx.guildId, body),
-			list: (force = false) => ctx.client.roles.list(ctx.guildId, force),
-			edit: (roleId: string, body: RESTPatchAPIGuildRoleJSONBody, reason?: string) =>
-				ctx.client.roles.edit(ctx.guildId, roleId, body, reason),
-			delete: (roleId: string, reason?: string) => ctx.client.roles.delete(ctx.guildId, roleId, reason),
-			editPositions: (body: RESTPatchAPIGuildRolePositionsJSONBody) =>
-				ctx.client.roles.editPositions(ctx.guildId, body),
-		};
-	}
-}
->>>>>>> a6dae32a
+}