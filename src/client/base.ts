--- conflicted
+++ resolved
@@ -1,10 +1,20 @@
-<<<<<<< HEAD
 import { join } from 'node:path';
 import { ApiHandler, Router } from '../api';
 import type { Adapter } from '../cache';
 import { Cache, MemoryAdapter } from '../cache';
-import type { Command, CommandContext, OnOptionsReturnObject, RegisteredMiddlewares, UsingClient } from '../commands';
-import { IgnoreCommand, type InferWithPrefix, type MiddlewareContext } from '../commands/applications/shared';
+import type {
+	Command,
+	CommandContext,
+	ExtraProps,
+	OnOptionsReturnObject,
+	RegisteredMiddlewares,
+	UsingClient,
+} from '../commands';
+import {
+	IgnoreCommand,
+	type InferWithPrefix,
+	type MiddlewareContext,
+} from '../commands/applications/shared';
 import { CommandHandler } from '../commands/handler';
 import {
 	ChannelShorter,
@@ -27,8 +37,18 @@
 	type MakeRequired,
 } from '../common';
 
-import type { LocaleString, RESTPostAPIChannelMessageJSONBody } from 'discord-api-types/rest/v10';
-import type { Awaitable, DeepPartial, IntentStrings, OmitInsert, PermissionStrings, When } from '../common/types/util';
+import type {
+	LocaleString,
+	RESTPostAPIChannelMessageJSONBody,
+} from 'discord-api-types/rest/v10';
+import type {
+	Awaitable,
+	DeepPartial,
+	IntentStrings,
+	OmitInsert,
+	PermissionStrings,
+	When,
+} from '../common/types/util';
 import { ComponentHandler } from '../components/handler';
 import { LangsHandler } from '../langs/handler';
 import type {
@@ -39,7 +59,12 @@
 	ModalSubmitInteraction,
 	UserCommandInteraction,
 } from '../structures';
-import type { ComponentCommand, ComponentContext, ModalCommand, ModalContext } from '../components';
+import type {
+	ComponentCommand,
+	ComponentContext,
+	ModalCommand,
+	ModalContext,
+} from '../components';
 import { promises } from 'node:fs';
 import { BanShorter } from '../common/shorters/bans';
 
@@ -75,7 +100,10 @@
 	private _botId?: string;
 	middlewares?: Record<string, MiddlewareContext>;
 
-	protected static assertString(value: unknown, message?: string): asserts value is string {
+	protected static assertString(
+		value: unknown,
+		message?: string
+	): asserts value is string {
 		if (!(typeof value === 'string' && value !== '')) {
 			throw new Error(message ?? 'Value is not a string');
 		}
@@ -95,43 +123,94 @@
 			{
 				commands: {
 					defaults: {
-						onRunError(context: CommandContext<any>, error: unknown): any {
-							context.client.logger.fatal(`${context.command.name}.<onRunError>`, context.author.id, error);
-						},
-						onOptionsError(context: CommandContext<{}, never>, metadata: OnOptionsReturnObject): any {
-							context.client.logger.fatal(`${context.command.name}.<onOptionsError>`, context.author.id, metadata);
-						},
-						onMiddlewaresError(context: CommandContext<{}, never>, error: string): any {
-							context.client.logger.fatal(`${context.command.name}.<onMiddlewaresError>`, context.author.id, error);
-						},
-						onBotPermissionsFail(context: CommandContext<{}, never>, permissions: PermissionStrings): any {
+						onRunError(
+							context: CommandContext<any>,
+							error: unknown
+						): any {
+							context.client.logger.fatal(
+								`${context.command.name}.<onRunError>`,
+								context.author.id,
+								error
+							);
+						},
+						onOptionsError(
+							context: CommandContext<{}, never>,
+							metadata: OnOptionsReturnObject
+						): any {
+							context.client.logger.fatal(
+								`${context.command.name}.<onOptionsError>`,
+								context.author.id,
+								metadata
+							);
+						},
+						onMiddlewaresError(
+							context: CommandContext<{}, never>,
+							error: string
+						): any {
+							context.client.logger.fatal(
+								`${context.command.name}.<onMiddlewaresError>`,
+								context.author.id,
+								error
+							);
+						},
+						onBotPermissionsFail(
+							context: CommandContext<{}, never>,
+							permissions: PermissionStrings
+						): any {
 							context.client.logger.fatal(
 								`${context.command.name}.<onBotPermissionsFail>`,
 								context.author.id,
-								permissions,
-							);
-						},
-						onPermissionsFail(context: CommandContext<{}, never>, permissions: PermissionStrings): any {
+								permissions
+							);
+						},
+						onPermissionsFail(
+							context: CommandContext<{}, never>,
+							permissions: PermissionStrings
+						): any {
 							context.client.logger.fatal(
 								`${context.command.name}.<onPermissionsFail>`,
 								context.author.id,
-								permissions,
-							);
-						},
-						onInternalError(client: UsingClient, command: Command, error?: unknown): any {
-							client.logger.fatal(`${command.name}.<onInternalError>`, error);
+								permissions
+							);
+						},
+						onInternalError(
+							client: UsingClient,
+							command: Command,
+							error?: unknown
+						): any {
+							client.logger.fatal(
+								`${command.name}.<onInternalError>`,
+								error
+							);
 						},
 					},
 				},
 				components: {
 					defaults: {
-						onRunError(context: ComponentContext, error: unknown): any {
-							context.client.logger.fatal('ComponentCommand.<onRunError>', context.author.id, error);
-						},
-						onMiddlewaresError(context: ComponentContext, error: string): any {
-							context.client.logger.fatal('ComponentCommand.<onMiddlewaresError>', context.author.id, error);
-						},
-						onInternalError(client: UsingClient, error?: unknown): any {
+						onRunError(
+							context: ComponentContext,
+							error: unknown
+						): any {
+							context.client.logger.fatal(
+								'ComponentCommand.<onRunError>',
+								context.author.id,
+								error
+							);
+						},
+						onMiddlewaresError(
+							context: ComponentContext,
+							error: string
+						): any {
+							context.client.logger.fatal(
+								'ComponentCommand.<onMiddlewaresError>',
+								context.author.id,
+								error
+							);
+						},
+						onInternalError(
+							client: UsingClient,
+							error?: unknown
+						): any {
 							client.logger.fatal(error);
 						},
 					},
@@ -139,18 +218,32 @@
 				modals: {
 					defaults: {
 						onRunError(context: ModalContext, error: unknown): any {
-							context.client.logger.fatal('ComponentCommand.<onRunError>', context.author.id, error);
-						},
-						onMiddlewaresError(context: ModalContext, error: string): any {
-							context.client.logger.fatal('ComponentCommand.<onMiddlewaresError>', context.author.id, error);
-						},
-						onInternalError(client: UsingClient, error?: unknown): any {
+							context.client.logger.fatal(
+								'ComponentCommand.<onRunError>',
+								context.author.id,
+								error
+							);
+						},
+						onMiddlewaresError(
+							context: ModalContext,
+							error: string
+						): any {
+							context.client.logger.fatal(
+								'ComponentCommand.<onMiddlewaresError>',
+								context.author.id,
+								error
+							);
+						},
+						onInternalError(
+							client: UsingClient,
+							error?: unknown
+						): any {
 							client.logger.fatal(error);
 						},
 					},
 				},
 			} satisfies BaseClientOptions,
-			options,
+			options
 		);
 	}
 
@@ -159,7 +252,9 @@
 	}
 
 	get botId() {
-		return this._botId ?? BaseClient.getBotIdFromToken(this.rest.options.token);
+		return (
+			this._botId ?? BaseClient.getBotIdFromToken(this.rest.options.token)
+		);
 	}
 
 	set applicationId(id: string) {
@@ -174,7 +269,13 @@
 		return new Router(this.rest).createProxy();
 	}
 
-	setServices({ rest, cache, langs, middlewares, handlers }: ServicesOptions) {
+	setServices({
+		rest,
+		cache,
+		langs,
+		middlewares,
+		handlers,
+	}: ServicesOptions) {
 		if (rest) {
 			this.rest = rest;
 		}
@@ -183,7 +284,7 @@
 				this.cache?.intents ?? 0,
 				cache?.adapter ?? this.cache?.adapter ?? new MemoryAdapter(),
 				cache.disabledCache ?? this.cache?.disabledCache ?? [],
-				this,
+				this
 			);
 		}
 		if (middlewares) {
@@ -195,7 +296,9 @@
 					this.components = undefined;
 				} else if (typeof handlers.components === 'function') {
 					this.components ??= new ComponentHandler(this.logger, this);
-					this.components.setHandlers({ callback: handlers.components });
+					this.components.setHandlers({
+						callback: handlers.components,
+					});
 				} else {
 					this.components = handlers.components;
 				}
@@ -223,7 +326,8 @@
 		}
 		if (langs) {
 			if (langs.default) this.langs!.defaultLang = langs.default;
-			if (langs.aliases) this.langs!.aliases = Object.entries(langs.aliases);
+			if (langs.aliases)
+				this.langs!.aliases = Object.entries(langs.aliases);
 		}
 	}
 
@@ -237,13 +341,20 @@
 	}
 
 	async start(
-		options: Pick<DeepPartial<StartOptions>, 'langsDir' | 'commandsDir' | 'connection' | 'token' | 'componentsDir'> = {
+		options: Pick<
+			DeepPartial<StartOptions>,
+			| 'langsDir'
+			| 'commandsDir'
+			| 'connection'
+			| 'token'
+			| 'componentsDir'
+		> = {
 			token: undefined,
 			langsDir: undefined,
 			commandsDir: undefined,
 			connection: undefined,
 			componentsDir: undefined,
-		},
+		}
 	) {
 		await this.loadLangs(options.langsDir);
 		await this.loadCommands(options.commandsDir);
@@ -274,21 +385,32 @@
 	}
 
 	shouldUploadCommands(cachePath: string) {
-		return this.commands!.shouldUpload(cachePath).then(async should => {
-			if (should) await promises.writeFile(cachePath, JSON.stringify(this.commands!.values.map(x => x.toJSON())));
+		return this.commands!.shouldUpload(cachePath).then(async (should) => {
+			if (should)
+				await promises.writeFile(
+					cachePath,
+					JSON.stringify(this.commands!.values.map((x) => x.toJSON()))
+				);
 			return should;
 		});
 	}
 
 	async uploadCommands(applicationId?: string) {
-		applicationId ??= await this.getRC().then(x => x.applicationId ?? this.applicationId);
+		applicationId ??= await this.getRC().then(
+			(x) => x.applicationId ?? this.applicationId
+		);
 		BaseClient.assertString(applicationId, 'applicationId is not a string');
 
 		const commands = this.commands!.values;
-		const filter = filterSplit(commands, command => !command.guildId);
+		const filter = filterSplit(commands, (command) => !command.guildId);
 
 		await this.proxy.applications(applicationId).commands.put({
-			body: filter.expect.filter(cmd => !('ignore' in cmd) || cmd.ignore !== IgnoreCommand.Slash).map(x => x.toJSON()),
+			body: filter.expect
+				.filter(
+					(cmd) =>
+						!('ignore' in cmd) || cmd.ignore !== IgnoreCommand.Slash
+				)
+				.map((x) => x.toJSON()),
 		});
 
 		const guilds = new Set<string>();
@@ -305,14 +427,19 @@
 				.guilds(guild)
 				.commands.put({
 					body: filter.never
-						.filter(cmd => cmd.guildId?.includes(guild) && (!('ignore' in cmd) || cmd.ignore !== IgnoreCommand.Slash))
-						.map(x => x.toJSON()),
+						.filter(
+							(cmd) =>
+								cmd.guildId?.includes(guild) &&
+								(!('ignore' in cmd) ||
+									cmd.ignore !== IgnoreCommand.Slash)
+						)
+						.map((x) => x.toJSON()),
 				});
 		}
 	}
 
 	async loadCommands(dir?: string) {
-		dir ??= await this.getRC().then(x => x.commands);
+		dir ??= await this.getRC().then((x) => x.commands);
 		if (dir && this.commands) {
 			await this.commands.load(dir, this);
 			this.logger.info('CommandHandler loaded');
@@ -320,7 +447,7 @@
 	}
 
 	async loadComponents(dir?: string) {
-		dir ??= await this.getRC().then(x => x.components);
+		dir ??= await this.getRC().then((x) => x.components);
 		if (dir && this.components) {
 			await this.components.load(dir);
 			this.logger.info('ComponentHandler loaded');
@@ -328,7 +455,7 @@
 	}
 
 	async loadLangs(dir?: string) {
-		dir ??= await this.getRC().then(x => x.langs);
+		dir ??= await this.getRC().then((x) => x.langs);
 		if (dir && this.langs) {
 			await this.langs.load(dir);
 			this.logger.info('LangsHandler loaded');
@@ -340,23 +467,37 @@
 	}
 
 	async getRC<
-		T extends InternalRuntimeConfigHTTP | InternalRuntimeConfig = InternalRuntimeConfigHTTP | InternalRuntimeConfig,
+		T extends InternalRuntimeConfigHTTP | InternalRuntimeConfig =
+			| InternalRuntimeConfigHTTP
+			| InternalRuntimeConfig
 	>() {
 		const seyfertConfig = (BaseClient._seyfertConfig ||
 			(await this.options.getRC?.()) ||
-			(await magicImport(join(process.cwd(), 'seyfert.config.js')).then(x => x.default ?? x))) as T;
+			(await magicImport(join(process.cwd(), 'seyfert.config.js')).then(
+				(x) => x.default ?? x
+			))) as T;
 
 		const { locations, debug, ...env } = seyfertConfig;
 
 		const obj = {
 			debug: !!debug,
 			...env,
-			templates: locations.templates ? join(process.cwd(), locations.base, locations.templates) : undefined,
-			langs: locations.langs ? join(process.cwd(), locations.output, locations.langs) : undefined,
+			templates: locations.templates
+				? join(process.cwd(), locations.base, locations.templates)
+				: undefined,
+			langs: locations.langs
+				? join(process.cwd(), locations.output, locations.langs)
+				: undefined,
 			events:
-				'events' in locations && locations.events ? join(process.cwd(), locations.output, locations.events) : undefined,
-			components: locations.components ? join(process.cwd(), locations.output, locations.components) : undefined,
-			commands: locations.commands ? join(process.cwd(), locations.output, locations.commands) : undefined,
+				'events' in locations && locations.events
+					? join(process.cwd(), locations.output, locations.events)
+					: undefined,
+			components: locations.components
+				? join(process.cwd(), locations.output, locations.components)
+				: undefined,
+			commands: locations.commands
+				? join(process.cwd(), locations.output, locations.commands)
+				: undefined,
 			base: join(process.cwd(), locations.base),
 			output: join(process.cwd(), locations.output),
 		};
@@ -375,489 +516,7 @@
 			| MessageCommandInteraction<boolean>
 			| ComponentInteraction
 			| ModalSubmitInteraction
-			| When<InferWithPrefix, Message, never>,
-	) => {};
-	globalMiddlewares?: readonly (keyof RegisteredMiddlewares)[];
-	commands?: {
-		defaults?: {
-			onRunError?: Command['onRunError'];
-			onPermissionsFail?: Command['onPermissionsFail'];
-			onBotPermissionsFail?: Command['onBotPermissionsFail'];
-			onInternalError?: Command['onInternalError'];
-			onMiddlewaresError?: Command['onMiddlewaresError'];
-			onOptionsError?: Command['onOptionsError'];
-			onAfterRun?: Command['onAfterRun'];
-		};
-	};
-	components?: {
-		defaults?: {
-			onRunError?: ComponentCommand['onRunError'];
-			onInternalError?: ComponentCommand['onInternalError'];
-			onMiddlewaresError?: ComponentCommand['onMiddlewaresError'];
-			onAfterRun?: ComponentCommand['onAfterRun'];
-		};
-	};
-	modals?: {
-		defaults?: {
-			onRunError?: ModalCommand['onRunError'];
-			onInternalError?: ModalCommand['onInternalError'];
-			onMiddlewaresError?: ModalCommand['onMiddlewaresError'];
-			onAfterRun?: ModalCommand['onAfterRun'];
-		};
-	};
-	allowedMentions?: Omit<NonNullable<RESTPostAPIChannelMessageJSONBody['allowed_mentions']>, 'parse'> & {
-		parse?: ('everyone' | 'roles' | 'users')[]; //nice types, d-api
-	};
-	getRC?(): Awaitable<InternalRuntimeConfig | InternalRuntimeConfigHTTP>;
-}
-
-export interface StartOptions {
-	eventsDir: string;
-	langsDir: string;
-	commandsDir: string;
-	componentsDir: string;
-	connection: { intents: number };
-	httpConnection: {
-		publicKey: string;
-		port: number;
-		useUWS: boolean;
-	};
-	token: string;
-}
-
-interface RC extends Variables {
-	debug?: boolean;
-	locations: {
-		base: string;
-		output: string;
-		commands?: string;
-		langs?: string;
-		templates?: string;
-		events?: string;
-		components?: string;
-	};
-}
-
-export interface Variables {
-	token: string;
-	intents?: number;
-	applicationId?: string;
-	port?: number;
-	publicKey?: string;
-}
-
-export type InternalRuntimeConfigHTTP = Omit<
-	MakeRequired<RC, 'publicKey' | 'port' | 'applicationId'>,
-	'intents' | 'locations'
-> & { locations: Omit<RC['locations'], 'events'> };
-export type RuntimeConfigHTTP = Omit<MakeRequired<RC, 'publicKey' | 'applicationId'>, 'intents' | 'locations'> & {
-	locations: Omit<RC['locations'], 'events'>;
-};
-
-export type InternalRuntimeConfig = Omit<MakeRequired<RC, 'intents'>, 'publicKey' | 'port'>;
-export type RuntimeConfig = OmitInsert<
-	InternalRuntimeConfig,
-	'intents',
-	{ intents?: IntentStrings | number[] | number }
->;
-
-export interface ServicesOptions {
-	rest?: ApiHandler;
-	cache?: { adapter?: Adapter; disabledCache?: Cache['disabledCache'] };
-	langs?: {
-		default?: string;
-		aliases?: Record<string, LocaleString[]>;
-	};
-	middlewares?: Record<string, MiddlewareContext>;
-	handlers?: {
-		components?: ComponentHandler | ComponentHandler['callback'];
-		commands?: CommandHandler | Parameters<CommandHandler['setHandlers']>[0];
-		langs?: LangsHandler | LangsHandler['callback'];
-	};
-}
-=======
-import { join } from 'node:path';
-import { ApiHandler, Router } from '../api';
-import type { Adapter } from '../cache';
-import { Cache, MemoryAdapter } from '../cache';
-import type {
-	Command,
-	CommandContext,
-	ExtraProps,
-	OnOptionsReturnObject,
-	RegisteredMiddlewares,
-	UsingClient,
-} from '../commands';
-import { IgnoreCommand, type InferWithPrefix, type MiddlewareContext } from '../commands/applications/shared';
-import { CommandHandler } from '../commands/handler';
-import {
-	ChannelShorter,
-	EmojiShorter,
-	GuildShorter,
-	InteractionShorter,
-	LogLevels,
-	Logger,
-	MemberShorter,
-	MergeOptions,
-	MessageShorter,
-	ReactionShorter,
-	RoleShorter,
-	TemplateShorter,
-	ThreadShorter,
-	UsersShorter,
-	WebhookShorter,
-	filterSplit,
-	magicImport,
-	type MakeRequired,
-} from '../common';
-
-import type { LocaleString, RESTPostAPIChannelMessageJSONBody } from 'discord-api-types/rest/v10';
-import type { Awaitable, DeepPartial, IntentStrings, OmitInsert, PermissionStrings, When } from '../common/types/util';
-import { ComponentHandler } from '../components/handler';
-import { LangsHandler } from '../langs/handler';
-import type {
-	ChatInputCommandInteraction,
-	ComponentInteraction,
-	Message,
-	MessageCommandInteraction,
-	ModalSubmitInteraction,
-	UserCommandInteraction,
-} from '../structures';
-import type { ComponentCommand, ComponentContext, ModalCommand, ModalContext } from '../components';
-import { promises } from 'node:fs';
-
-export class BaseClient {
-	rest!: ApiHandler;
-	cache!: Cache;
-
-	users = new UsersShorter(this);
-	channels = new ChannelShorter(this);
-	guilds = new GuildShorter(this);
-	messages = new MessageShorter(this);
-	members = new MemberShorter(this);
-	webhooks = new WebhookShorter(this);
-	templates = new TemplateShorter(this);
-	roles = new RoleShorter(this);
-	reactions = new ReactionShorter(this);
-	emojis = new EmojiShorter(this);
-	threads = new ThreadShorter(this);
-	interactions = new InteractionShorter(this);
-
-	debugger?: Logger;
-
-	logger = new Logger({
-		name: '[Seyfert]',
-	});
-
-	langs? = new LangsHandler(this.logger);
-	commands? = new CommandHandler(this.logger, this);
-	components? = new ComponentHandler(this.logger, this);
-
-	private _applicationId?: string;
-	private _botId?: string;
-	middlewares?: Record<string, MiddlewareContext>;
-
-	protected static assertString(value: unknown, message?: string): asserts value is string {
-		if (!(typeof value === 'string' && value !== '')) {
-			throw new Error(message ?? 'Value is not a string');
-		}
-	}
-
-	protected static getBotIdFromToken(token: string): string {
-		return Buffer.from(token.split('.')[0], 'base64').toString('ascii');
-	}
-
-	options: BaseClientOptions;
-
-	/**@internal */
-	static _seyfertConfig?: InternalRuntimeConfigHTTP | InternalRuntimeConfig;
-
-	constructor(options?: BaseClientOptions) {
-		this.options = MergeOptions(
-			{
-				commands: {
-					defaults: {
-						onRunError(context: CommandContext<any>, error: unknown): any {
-							context.client.logger.fatal(`${context.command.name}.<onRunError>`, context.author.id, error);
-						},
-						onOptionsError(context: CommandContext<{}, never>, metadata: OnOptionsReturnObject): any {
-							context.client.logger.fatal(`${context.command.name}.<onOptionsError>`, context.author.id, metadata);
-						},
-						onMiddlewaresError(context: CommandContext<{}, never>, error: string): any {
-							context.client.logger.fatal(`${context.command.name}.<onMiddlewaresError>`, context.author.id, error);
-						},
-						onBotPermissionsFail(context: CommandContext<{}, never>, permissions: PermissionStrings): any {
-							context.client.logger.fatal(
-								`${context.command.name}.<onBotPermissionsFail>`,
-								context.author.id,
-								permissions,
-							);
-						},
-						onPermissionsFail(context: CommandContext<{}, never>, permissions: PermissionStrings): any {
-							context.client.logger.fatal(
-								`${context.command.name}.<onPermissionsFail>`,
-								context.author.id,
-								permissions,
-							);
-						},
-						onInternalError(client: UsingClient, command: Command, error?: unknown): any {
-							client.logger.fatal(`${command.name}.<onInternalError>`, error);
-						},
-					},
-				},
-				components: {
-					defaults: {
-						onRunError(context: ComponentContext, error: unknown): any {
-							context.client.logger.fatal('ComponentCommand.<onRunError>', context.author.id, error);
-						},
-						onMiddlewaresError(context: ComponentContext, error: string): any {
-							context.client.logger.fatal('ComponentCommand.<onMiddlewaresError>', context.author.id, error);
-						},
-						onInternalError(client: UsingClient, error?: unknown): any {
-							client.logger.fatal(error);
-						},
-					},
-				},
-				modals: {
-					defaults: {
-						onRunError(context: ModalContext, error: unknown): any {
-							context.client.logger.fatal('ComponentCommand.<onRunError>', context.author.id, error);
-						},
-						onMiddlewaresError(context: ModalContext, error: string): any {
-							context.client.logger.fatal('ComponentCommand.<onMiddlewaresError>', context.author.id, error);
-						},
-						onInternalError(client: UsingClient, error?: unknown): any {
-							client.logger.fatal(error);
-						},
-					},
-				},
-			} satisfies BaseClientOptions,
-			options,
-		);
-	}
-
-	set botId(id: string) {
-		this._botId = id;
-	}
-
-	get botId() {
-		return this._botId ?? BaseClient.getBotIdFromToken(this.rest.options.token);
-	}
-
-	set applicationId(id: string) {
-		this._applicationId = id;
-	}
-
-	get applicationId() {
-		return this._applicationId ?? this.botId;
-	}
-
-	get proxy() {
-		return new Router(this.rest).createProxy();
-	}
-
-	setServices({ rest, cache, langs, middlewares, handlers }: ServicesOptions) {
-		if (rest) {
-			this.rest = rest;
-		}
-		if (cache) {
-			this.cache = new Cache(
-				this.cache?.intents ?? 0,
-				cache?.adapter ?? this.cache?.adapter ?? new MemoryAdapter(),
-				cache.disabledCache ?? this.cache?.disabledCache ?? [],
-				this,
-			);
-		}
-		if (middlewares) {
-			this.middlewares = middlewares;
-		}
-		if (handlers) {
-			if ('components' in handlers) {
-				if (!handlers.components) {
-					this.components = undefined;
-				} else if (typeof handlers.components === 'function') {
-					this.components ??= new ComponentHandler(this.logger, this);
-					this.components.setHandlers({ callback: handlers.components });
-				} else {
-					this.components = handlers.components;
-				}
-			}
-			if ('commands' in handlers) {
-				if (!handlers.commands) {
-					this.commands = undefined;
-				} else if (typeof handlers.commands === 'object') {
-					this.commands ??= new CommandHandler(this.logger, this);
-					this.commands.setHandlers(handlers.commands);
-				} else {
-					this.commands = handlers.commands;
-				}
-			}
-			if ('langs' in handlers) {
-				if (!handlers.langs) {
-					this.langs = undefined;
-				} else if (typeof handlers.langs === 'function') {
-					this.langs ??= new LangsHandler(this.logger);
-					this.langs.setHandlers({ callback: handlers.langs });
-				} else {
-					this.langs = handlers.langs;
-				}
-			}
-		}
-		if (langs) {
-			if (langs.default) this.langs!.defaultLang = langs.default;
-			if (langs.aliases) this.langs!.aliases = Object.entries(langs.aliases);
-		}
-	}
-
-	protected async execute(..._options: unknown[]) {
-		if ((await this.getRC()).debug) {
-			this.debugger = new Logger({
-				name: '[Debug]',
-				logLevel: LogLevels.Debug,
-			});
-		}
-	}
-
-	async start(
-		options: Pick<DeepPartial<StartOptions>, 'langsDir' | 'commandsDir' | 'connection' | 'token' | 'componentsDir'> = {
-			token: undefined,
-			langsDir: undefined,
-			commandsDir: undefined,
-			connection: undefined,
-			componentsDir: undefined,
-		},
-	) {
-		await this.loadLangs(options.langsDir);
-		await this.loadCommands(options.commandsDir);
-		await this.loadComponents(options.componentsDir);
-
-		const { token: tokenRC } = await this.getRC();
-		const token = options?.token ?? tokenRC;
-
-		if (!this.rest) {
-			BaseClient.assertString(token, 'token is not a string');
-			this.rest = new ApiHandler({
-				token,
-				baseUrl: 'api/v10',
-				domain: 'https://discord.com',
-				debug: (await this.getRC()).debug,
-			});
-		}
-
-		if (this.cache) {
-			this.cache.__setClient(this);
-		} else {
-			this.cache = new Cache(0, new MemoryAdapter(), [], this);
-		}
-	}
-
-	protected async onPacket(..._packet: unknown[]) {
-		throw new Error('Function not implemented');
-	}
-
-	shouldUploadCommands(cachePath: string) {
-		return this.commands!.shouldUpload(cachePath).then(async should => {
-			if (should) await promises.writeFile(cachePath, JSON.stringify(this.commands!.values.map(x => x.toJSON())));
-			return should;
-		});
-	}
-
-	async uploadCommands(applicationId?: string) {
-		applicationId ??= await this.getRC().then(x => x.applicationId ?? this.applicationId);
-		BaseClient.assertString(applicationId, 'applicationId is not a string');
-
-		const commands = this.commands!.values;
-		const filter = filterSplit(commands, command => !command.guildId);
-
-		await this.proxy.applications(applicationId).commands.put({
-			body: filter.expect.filter(cmd => !('ignore' in cmd) || cmd.ignore !== IgnoreCommand.Slash).map(x => x.toJSON()),
-		});
-
-		const guilds = new Set<string>();
-
-		for (const command of filter.never) {
-			for (const guild_id of command.guildId!) {
-				guilds.add(guild_id);
-			}
-		}
-
-		for (const guild of guilds) {
-			await this.proxy
-				.applications(applicationId)
-				.guilds(guild)
-				.commands.put({
-					body: filter.never
-						.filter(cmd => cmd.guildId?.includes(guild) && (!('ignore' in cmd) || cmd.ignore !== IgnoreCommand.Slash))
-						.map(x => x.toJSON()),
-				});
-		}
-	}
-
-	async loadCommands(dir?: string) {
-		dir ??= await this.getRC().then(x => x.commands);
-		if (dir && this.commands) {
-			await this.commands.load(dir, this);
-			this.logger.info('CommandHandler loaded');
-		}
-	}
-
-	async loadComponents(dir?: string) {
-		dir ??= await this.getRC().then(x => x.components);
-		if (dir && this.components) {
-			await this.components.load(dir);
-			this.logger.info('ComponentHandler loaded');
-		}
-	}
-
-	async loadLangs(dir?: string) {
-		dir ??= await this.getRC().then(x => x.langs);
-		if (dir && this.langs) {
-			await this.langs.load(dir);
-			this.logger.info('LangsHandler loaded');
-		}
-	}
-
-	t(locale: string) {
-		return this.langs!.get(locale);
-	}
-
-	async getRC<
-		T extends InternalRuntimeConfigHTTP | InternalRuntimeConfig = InternalRuntimeConfigHTTP | InternalRuntimeConfig,
-	>() {
-		const seyfertConfig = (BaseClient._seyfertConfig ||
-			(await this.options.getRC?.()) ||
-			(await magicImport(join(process.cwd(), 'seyfert.config.js')).then(x => x.default ?? x))) as T;
-
-		const { locations, debug, ...env } = seyfertConfig;
-
-		const obj = {
-			debug: !!debug,
-			...env,
-			templates: locations.templates ? join(process.cwd(), locations.base, locations.templates) : undefined,
-			langs: locations.langs ? join(process.cwd(), locations.output, locations.langs) : undefined,
-			events:
-				'events' in locations && locations.events ? join(process.cwd(), locations.output, locations.events) : undefined,
-			components: locations.components ? join(process.cwd(), locations.output, locations.components) : undefined,
-			commands: locations.commands ? join(process.cwd(), locations.output, locations.commands) : undefined,
-			base: join(process.cwd(), locations.base),
-			output: join(process.cwd(), locations.output),
-		};
-
-		BaseClient._seyfertConfig = seyfertConfig;
-
-		return obj;
-	}
-}
-
-export interface BaseClientOptions {
-	context?: (
-		interaction:
-			| ChatInputCommandInteraction<boolean>
-			| UserCommandInteraction<boolean>
-			| MessageCommandInteraction<boolean>
-			| ComponentInteraction
-			| ModalSubmitInteraction
-			| When<InferWithPrefix, Message, never>,
+			| When<InferWithPrefix, Message, never>
 	) => {};
 	globalMiddlewares?: readonly (keyof RegisteredMiddlewares)[];
 	commands?: {
@@ -888,7 +547,10 @@
 			onAfterRun?: ModalCommand['onAfterRun'];
 		};
 	};
-	allowedMentions?: Omit<NonNullable<RESTPostAPIChannelMessageJSONBody['allowed_mentions']>, 'parse'> & {
+	allowedMentions?: Omit<
+		NonNullable<RESTPostAPIChannelMessageJSONBody['allowed_mentions']>,
+		'parse'
+	> & {
 		parse?: ('everyone' | 'roles' | 'users')[]; //nice types, d-api
 	};
 	getRC?(): Awaitable<InternalRuntimeConfig | InternalRuntimeConfigHTTP>;
@@ -933,11 +595,17 @@
 	MakeRequired<RC, 'publicKey' | 'port' | 'applicationId'>,
 	'intents' | 'locations'
 > & { locations: Omit<RC['locations'], 'events'> };
-export type RuntimeConfigHTTP = Omit<MakeRequired<RC, 'publicKey' | 'applicationId'>, 'intents' | 'locations'> & {
+export type RuntimeConfigHTTP = Omit<
+	MakeRequired<RC, 'publicKey' | 'applicationId'>,
+	'intents' | 'locations'
+> & {
 	locations: Omit<RC['locations'], 'events'>;
 };
 
-export type InternalRuntimeConfig = Omit<MakeRequired<RC, 'intents'>, 'publicKey' | 'port'>;
+export type InternalRuntimeConfig = Omit<
+	MakeRequired<RC, 'intents'>,
+	'publicKey' | 'port'
+>;
 export type RuntimeConfig = OmitInsert<
 	InternalRuntimeConfig,
 	'intents',
@@ -954,8 +622,9 @@
 	middlewares?: Record<string, MiddlewareContext>;
 	handlers?: {
 		components?: ComponentHandler | ComponentHandler['callback'];
-		commands?: CommandHandler | Parameters<CommandHandler['setHandlers']>[0];
+		commands?:
+			| CommandHandler
+			| Parameters<CommandHandler['setHandlers']>[0];
 		langs?: LangsHandler | LangsHandler['callback'];
 	};
-}
->>>>>>> 37dfaef4
+}